using System.Reflection;
using System.Runtime;
using DanmakuEngine.Arguments;
using DanmakuEngine.Configuration;
using DanmakuEngine.Dependency;
using DanmakuEngine.Games;
using DanmakuEngine.Games.Screens;
using DanmakuEngine.Graphics;
using DanmakuEngine.Input;
using DanmakuEngine.Logging;
using DanmakuEngine.Timing;
using Silk.NET.Maths;
using Silk.NET.SDL;
using Silk.NET.OpenGL;
using SixLabors.Fonts;
using SixLabors.ImageSharp;
using SixLabors.ImageSharp.PixelFormats;
using SixLabors.ImageSharp.Drawing.Processing;
using PixelFormat = Silk.NET.OpenGL.PixelFormat;
using PixelType = Silk.NET.OpenGL.PixelType;
using SixLabors.ImageSharp.Advanced;
using System.Runtime.CompilerServices;
using System.Runtime.InteropServices;
using SixLabors.ImageSharp.Memory;
using Color = SixLabors.ImageSharp.Color;


namespace DanmakuEngine.Engine;

public partial class GameHost : Time, IDisposable
{
    private static GameHost _instance = null!;

    private Sdl _sdl = null!;

    public Game Game { get; private set; } = null!;

    public ConfigManager ConfigManager { get; private set; } = null!;

    public InputManager InputManager { get; private set; } = null!;

    public DependencyContainer Dependencies { get; private set; } = DependencyContainer.Instance;

    private ScreenStack screens = null!;

    public void Run(Game game)
    {
        SetUpDependency();

        this.Game = game;

        Dependencies.Cache(Game);

        SetUpConsole();

        LoadConfig();

        GCSettings.LatencyMode = GCLatencyMode.SustainedLowLatency;

        SetUpSdl();

        SetUpWindowAndRenderer();

        RunUntilExit();
    }

    protected virtual void SetUpConsole()
    {
        if (ConfigManager.HasConsole)
            Console.CursorVisible = false;
    }

    private void SetUpDependency()
    {
        Dependencies.Cache(this);

        Dependencies.Cache((Time)this);
    }

    private void LoadConfig()
    {
        ConfigManager = new ConfigManager();
        Dependencies.Cache(ConfigManager);

        using var argParser = new ArgumentParser(new ParamTemplate());
        using var argProvider = argParser.CreateArgumentProvider();

        ConfigManager.LoadFromArguments(argProvider);

        doFrontToBackPass = ConfigManager.DebugMode;
        clearOnRender = ConfigManager.ClearScreen;
        UpdateFrequency = ConfigManager.FpsUpdateFrequency;

        DependencyContainer.AutoInject(Logger.GetLogger());
    }
    public virtual void SetUpSdl()
    {
        _sdl = Sdl.GetApi();

        _sdl.GLSetAttribute(GLattr.RedSize, 8);
        _sdl.GLSetAttribute(GLattr.GreenSize, 8);
        _sdl.GLSetAttribute(GLattr.BlueSize, 8);
        _sdl.GLSetAttribute(GLattr.AccumAlphaSize, 0);
        _sdl.GLSetAttribute(GLattr.DepthSize, 16);
        _sdl.GLSetAttribute(GLattr.StencilSize, 8);
    }

    public WindowFlags GenerateWindowFlags(bool FullScreen = false, bool exclusive = true, bool resiable = false, bool allowHighDpi = true, bool alwaysOnTop = false)
    {
        var flags = WindowFlags.Opengl;

        if (FullScreen)
        {
            if (exclusive)
                flags |= WindowFlags.Fullscreen;
            else
                flags |= WindowFlags.FullscreenDesktop;
        }

        if (allowHighDpi)
            flags |= WindowFlags.AllowHighdpi;

        if (resiable)
            flags |= WindowFlags.Resizable;

        if (alwaysOnTop)
            flags |= WindowFlags.AlwaysOnTop;

        // TODO: Add argument for this
        // This restricts the mouse to the window
        // flags |= WindowFlags.InputGrabbed;

        flags |= WindowFlags.InputFocus;

        flags |= WindowFlags.MouseCapture;
        flags |= WindowFlags.MouseFocus;

        flags |= WindowFlags.Opengl;

        return flags;
    }

    public RendererFlags GetRendererFlags(bool accelerated = true, bool Vsync = true, bool targettexture = false)
    {
        var flags = accelerated ? RendererFlags.Accelerated : RendererFlags.Software;

        if (Vsync)
            flags |= RendererFlags.Presentvsync;

        if (targettexture)
            flags |= RendererFlags.Targettexture;

        return flags;
    }

    private string GetWindowTitle()
    {
        var ver = Assembly.GetExecutingAssembly().GetName().Version;
        var name = Game.Name;

        if (ConfigManager.DebugBuild)
            return name + $" - dev {ver}";

        return name + $" - ver {ver}";
    }

    public GameHost()
    {
        if (_instance != null)
            throw new InvalidOperationException("Can NOT create multiple GameHost instance");
    }

    public void Dispose()
    {
        Dispose(true);
        GC.SuppressFinalize(this);
    }

    protected virtual void Dispose(bool disposing)
    {
        if (!disposing)
            return;

        // TODO: dispose managed state (managed objects)
        PerformExit();
    }
}

// This is splited to do some unsafe job
public unsafe partial class GameHost
{
    public Window* window { get; private set; }

    public Surface* windowSurface { get; private set; }

    public Renderer* renderer { get; private set; }

    public void* glContext { get; private set; }

    public SdlGlContext sdlGlContext { get; private set; } = null!;

    public GL gl { get; private set; } = null!;

    public virtual void RegisterEvents()
    {
        windowManager = new WindowManager(*window);

        InputManager = new InputManager();

        Dependencies.Cache(InputManager);

        InputManager.RegisterHandlers(this);

        windowManager.WindowSizeChanged += Coordinate.OnResized;
    }

    public virtual unsafe void SetUpWindowAndRenderer()
    {
        // TODO: load form comfig manager
        var size = new Vector2D<int>(640, 480);

        var windowFlag = GenerateWindowFlags(FullScreen: ConfigManager.FullScreen,
                                             exclusive: ConfigManager.Exclusive,
                                             resiable: false,
                                             allowHighDpi: true,
                                             alwaysOnTop: false);

        string title = GetWindowTitle();

        window = _sdl.CreateWindow(title,
            (int)Sdl.WindowposUndefinedMask, (int)Sdl.WindowposUndefinedMask,
            size.X, size.Y,
            (uint)windowFlag);

        Logger.Debug($"Display mode: {ConfigManager.RefreshRate}Hz");

        DisplayMode deisplayMode = new DisplayMode(null, size.X, size.Y, ConfigManager.RefreshRate, null);

        _sdl.SetWindowDisplayMode(window, deisplayMode);

        var rendererFlag = GetRendererFlags(accelerated: true,
                                            Vsync: ConfigManager.Vsync,
                                            targettexture: false);

        // set the default value
        Coordinate.OnResized(size.X, size.Y);

        // we dont use sdl render api anymore
        renderer = _sdl.CreateRenderer(window, -1, (uint)rendererFlag);

        initlizeOpenGL();

        if (!ConfigManager.Vsync)
            _sdl.GLSetSwapInterval(0);
        else
            _sdl.GLSetSwapInterval(1);
    }

    private void initlizeOpenGL()
    {
        windowSurface = _sdl.GetWindowSurface(window);

        _sdl.GLSetAttribute(GLattr.ContextProfileMask, (int)GLprofile.Core);

        // Minimum OpenGL version for core profile:
        _sdl.GLSetAttribute(GLattr.ContextMajorVersion, 3);
        _sdl.GLSetAttribute(GLattr.ContextMinorVersion, 2);

        glContext = _sdl.GLCreateContext(window);

        if (glContext == null)
        {
            PerformExit();

            throw new Exception("Failed to create GLContext");
        }

        sdlGlContext = new SdlGlContext(_sdl);

        gl = GL.GetApi(sdlGlContext);

        if (gl == null)
            throw new Exception("Failed to get GL api");

        // We are using opengl on this *window*
        _sdl.GLMakeCurrent(window, glContext);
    }

    private void DoLoad()
    {
        Logger.Debug("Loading game in progress...");

        if (ConfigManager.HasConsole)
        {
            Console.CancelKeyPress += (_, e) =>
            {
                e.Cancel = true;
                RequestClose();
            };
        }

        Root = new DrawableContainer(null!);

        screens = new(Root);

        Root.Add(screens);

        Dependencies.Cache(screens);
        DependencyContainer.AutoInject(Game);

        Root.load();

        RegisterEvents();

        Game.begin();
    }

    private DrawableContainer Root = null!;
    protected void DoUpdate()
    {
        if (Root == null)
            return;

        if (screens.Empty())
            isRunning = false;

        // if (window.WindowState != WindowState.Minimized)
        //     Root.Size = new Vector2D<float>(window.Size.X, window.Size.Y);

        Root.UpdateSubTree();
        // Root.UpdateSubTreeMasking(Root, Root.ScreenSpaceDrawQuad.AABBFloat);

        // using (var buffer = DrawRoots.GetForWrite())
        //     buffer.Object = Root.GenerateDrawNodeSubtree(buffer.Index, false);
    }

    // private DrawableContainer DrawRoot = null!;

    private bool doFrontToBackPass = false;
    private bool clearOnRender = false;

    protected void DoRender()
    {
        gl.Clear((uint)ClearBufferMask.ColorBufferBit | (uint)ClearBufferMask.DepthBufferBit);

        if (clearOnRender)
            _sdl.RenderClear(renderer);

        if (doFrontToBackPass)
        {
            // TODO: Front pass
            // buffer.Object.DrawOpaqueInteriorSubTree(Renderer, depthValue);
        }

        // TODO
        // Do render

<<<<<<< HEAD
=======

        // private Image<Rgba32> fpsText = new Image<Rgba32>(128, 128);
        // private Font font = SystemFonts.CreateFont("Consolas", 22);

        // gl.BindVertexArray(_vao);
        // gl.VertexAttribPointer(0, 3, VertexAttribPointerType.Float, false, 5 * sizeof(float), (void*)0);
        // gl.EnableVertexAttribArray(0);
        // gl.VertexAttribPointer(1, 2, VertexAttribPointerType.Float, false, 5 * sizeof(float), (void*)(3 * sizeof(float)));
        // gl.EnableVertexAttribArray(1);

        // gl.UseProgram(shaderProgram);

        // int textureLocation = gl.GetUniformLocation(shaderProgram, "texture1");

        // gl.Uniform1(textureLocation, 0);

        // uint textureId = gl.GenTexture();

        // gl.ActiveTexture(TextureUnit.Texture0);
        // gl.BindTexture(GLEnum.Texture2D, textureId);

        // fpsText.ProcessPixelRows(accessor => 
        // {
        //     for (int y = 0; y < fpsText.Height; y++)
        //     {
        //         fixed (void* data = accessor.GetRowSpan(y))
        //         {
        //             gl.TexSubImage2D(GLEnum.Texture2D, 0, 0, y, (uint)accessor.Width, 1, PixelFormat.Rgba, PixelType.UnsignedByte, data);

        //             // gl.TexImage2D(GLEnum.Texture2D, 0, (int)InternalFormat.Rgba, (uint)accessor.Width, 1, PixelFormat.Rgba, PixelType.UnsignedByte, data);
        //         }
        //     }
        // });

        // gl.Enable(EnableCap.Texture2D);

        // gl.DrawElements(PrimitiveType.Triangles, 6, DrawElementsType.UnsignedInt, (void*)0);

>>>>>>> 073a15f3
        _sdl.GLSwapWindow(window);
    }

    protected void UpdateFps(double delta)
    {
        count_time += delta;
        count_frame++;

        if (count_time < 1)
            return;

<<<<<<< HEAD
        if (ConfigManager.HasConsole)
=======
        // fpsText.Mutate(x => x.Clear(Color.Transparent));
        // fpsText.Mutate(x => x.DrawText($"{ActualFPS:F2}fps", font, Color.White, new PointF(0, 0)));

        if (ConfigManager.HasConsole && ConfigManager.DebugMode)
>>>>>>> 073a15f3
            Logger.Write($"FPS: {ActualFPS:F2}\r", true);

        ActualFPS = count_frame / count_time;

        count_frame = 0;
        count_time = 0;
    }

    public void PerformExit()
    {
        sw.Stop();

        // This helps HeadlessGameHost to stop
        if (_sdl != null)
        {
            _sdl.GLDeleteContext(glContext);
            _sdl.DestroyRenderer(renderer);
            _sdl.DestroyWindow(window);
        }

        if (ConfigManager.HasConsole)
        {
            Console.CursorVisible = true;

            Console.ResetColor();
        }
    }
}
<|MERGE_RESOLUTION|>--- conflicted
+++ resolved
@@ -1,445 +1,438 @@
-using System.Reflection;
-using System.Runtime;
-using DanmakuEngine.Arguments;
-using DanmakuEngine.Configuration;
-using DanmakuEngine.Dependency;
-using DanmakuEngine.Games;
-using DanmakuEngine.Games.Screens;
-using DanmakuEngine.Graphics;
-using DanmakuEngine.Input;
-using DanmakuEngine.Logging;
-using DanmakuEngine.Timing;
-using Silk.NET.Maths;
-using Silk.NET.SDL;
-using Silk.NET.OpenGL;
-using SixLabors.Fonts;
-using SixLabors.ImageSharp;
-using SixLabors.ImageSharp.PixelFormats;
-using SixLabors.ImageSharp.Drawing.Processing;
-using PixelFormat = Silk.NET.OpenGL.PixelFormat;
-using PixelType = Silk.NET.OpenGL.PixelType;
-using SixLabors.ImageSharp.Advanced;
-using System.Runtime.CompilerServices;
-using System.Runtime.InteropServices;
-using SixLabors.ImageSharp.Memory;
-using Color = SixLabors.ImageSharp.Color;
-
-
-namespace DanmakuEngine.Engine;
-
-public partial class GameHost : Time, IDisposable
-{
-    private static GameHost _instance = null!;
-
-    private Sdl _sdl = null!;
-
-    public Game Game { get; private set; } = null!;
-
-    public ConfigManager ConfigManager { get; private set; } = null!;
-
-    public InputManager InputManager { get; private set; } = null!;
-
-    public DependencyContainer Dependencies { get; private set; } = DependencyContainer.Instance;
-
-    private ScreenStack screens = null!;
-
-    public void Run(Game game)
-    {
-        SetUpDependency();
-
-        this.Game = game;
-
-        Dependencies.Cache(Game);
-
-        SetUpConsole();
-
-        LoadConfig();
-
-        GCSettings.LatencyMode = GCLatencyMode.SustainedLowLatency;
-
-        SetUpSdl();
-
-        SetUpWindowAndRenderer();
-
-        RunUntilExit();
-    }
-
-    protected virtual void SetUpConsole()
-    {
-        if (ConfigManager.HasConsole)
-            Console.CursorVisible = false;
-    }
-
-    private void SetUpDependency()
-    {
-        Dependencies.Cache(this);
-
-        Dependencies.Cache((Time)this);
-    }
-
-    private void LoadConfig()
-    {
-        ConfigManager = new ConfigManager();
-        Dependencies.Cache(ConfigManager);
-
-        using var argParser = new ArgumentParser(new ParamTemplate());
-        using var argProvider = argParser.CreateArgumentProvider();
-
-        ConfigManager.LoadFromArguments(argProvider);
-
-        doFrontToBackPass = ConfigManager.DebugMode;
-        clearOnRender = ConfigManager.ClearScreen;
-        UpdateFrequency = ConfigManager.FpsUpdateFrequency;
-
-        DependencyContainer.AutoInject(Logger.GetLogger());
-    }
-    public virtual void SetUpSdl()
-    {
-        _sdl = Sdl.GetApi();
-
-        _sdl.GLSetAttribute(GLattr.RedSize, 8);
-        _sdl.GLSetAttribute(GLattr.GreenSize, 8);
-        _sdl.GLSetAttribute(GLattr.BlueSize, 8);
-        _sdl.GLSetAttribute(GLattr.AccumAlphaSize, 0);
-        _sdl.GLSetAttribute(GLattr.DepthSize, 16);
-        _sdl.GLSetAttribute(GLattr.StencilSize, 8);
-    }
-
-    public WindowFlags GenerateWindowFlags(bool FullScreen = false, bool exclusive = true, bool resiable = false, bool allowHighDpi = true, bool alwaysOnTop = false)
-    {
-        var flags = WindowFlags.Opengl;
-
-        if (FullScreen)
-        {
-            if (exclusive)
-                flags |= WindowFlags.Fullscreen;
-            else
-                flags |= WindowFlags.FullscreenDesktop;
-        }
-
-        if (allowHighDpi)
-            flags |= WindowFlags.AllowHighdpi;
-
-        if (resiable)
-            flags |= WindowFlags.Resizable;
-
-        if (alwaysOnTop)
-            flags |= WindowFlags.AlwaysOnTop;
-
-        // TODO: Add argument for this
-        // This restricts the mouse to the window
-        // flags |= WindowFlags.InputGrabbed;
-
-        flags |= WindowFlags.InputFocus;
-
-        flags |= WindowFlags.MouseCapture;
-        flags |= WindowFlags.MouseFocus;
-
-        flags |= WindowFlags.Opengl;
-
-        return flags;
-    }
-
-    public RendererFlags GetRendererFlags(bool accelerated = true, bool Vsync = true, bool targettexture = false)
-    {
-        var flags = accelerated ? RendererFlags.Accelerated : RendererFlags.Software;
-
-        if (Vsync)
-            flags |= RendererFlags.Presentvsync;
-
-        if (targettexture)
-            flags |= RendererFlags.Targettexture;
-
-        return flags;
-    }
-
-    private string GetWindowTitle()
-    {
-        var ver = Assembly.GetExecutingAssembly().GetName().Version;
-        var name = Game.Name;
-
-        if (ConfigManager.DebugBuild)
-            return name + $" - dev {ver}";
-
-        return name + $" - ver {ver}";
-    }
-
-    public GameHost()
-    {
-        if (_instance != null)
-            throw new InvalidOperationException("Can NOT create multiple GameHost instance");
-    }
-
-    public void Dispose()
-    {
-        Dispose(true);
-        GC.SuppressFinalize(this);
-    }
-
-    protected virtual void Dispose(bool disposing)
-    {
-        if (!disposing)
-            return;
-
-        // TODO: dispose managed state (managed objects)
-        PerformExit();
-    }
-}
-
-// This is splited to do some unsafe job
-public unsafe partial class GameHost
-{
-    public Window* window { get; private set; }
-
-    public Surface* windowSurface { get; private set; }
-
-    public Renderer* renderer { get; private set; }
-
-    public void* glContext { get; private set; }
-
-    public SdlGlContext sdlGlContext { get; private set; } = null!;
-
-    public GL gl { get; private set; } = null!;
-
-    public virtual void RegisterEvents()
-    {
-        windowManager = new WindowManager(*window);
-
-        InputManager = new InputManager();
-
-        Dependencies.Cache(InputManager);
-
-        InputManager.RegisterHandlers(this);
-
-        windowManager.WindowSizeChanged += Coordinate.OnResized;
-    }
-
-    public virtual unsafe void SetUpWindowAndRenderer()
-    {
-        // TODO: load form comfig manager
-        var size = new Vector2D<int>(640, 480);
-
-        var windowFlag = GenerateWindowFlags(FullScreen: ConfigManager.FullScreen,
-                                             exclusive: ConfigManager.Exclusive,
-                                             resiable: false,
-                                             allowHighDpi: true,
-                                             alwaysOnTop: false);
-
-        string title = GetWindowTitle();
-
-        window = _sdl.CreateWindow(title,
-            (int)Sdl.WindowposUndefinedMask, (int)Sdl.WindowposUndefinedMask,
-            size.X, size.Y,
-            (uint)windowFlag);
-
-        Logger.Debug($"Display mode: {ConfigManager.RefreshRate}Hz");
-
-        DisplayMode deisplayMode = new DisplayMode(null, size.X, size.Y, ConfigManager.RefreshRate, null);
-
-        _sdl.SetWindowDisplayMode(window, deisplayMode);
-
-        var rendererFlag = GetRendererFlags(accelerated: true,
-                                            Vsync: ConfigManager.Vsync,
-                                            targettexture: false);
-
-        // set the default value
-        Coordinate.OnResized(size.X, size.Y);
-
-        // we dont use sdl render api anymore
-        renderer = _sdl.CreateRenderer(window, -1, (uint)rendererFlag);
-
-        initlizeOpenGL();
-
-        if (!ConfigManager.Vsync)
-            _sdl.GLSetSwapInterval(0);
-        else
-            _sdl.GLSetSwapInterval(1);
-    }
-
-    private void initlizeOpenGL()
-    {
-        windowSurface = _sdl.GetWindowSurface(window);
-
-        _sdl.GLSetAttribute(GLattr.ContextProfileMask, (int)GLprofile.Core);
-
-        // Minimum OpenGL version for core profile:
-        _sdl.GLSetAttribute(GLattr.ContextMajorVersion, 3);
-        _sdl.GLSetAttribute(GLattr.ContextMinorVersion, 2);
-
-        glContext = _sdl.GLCreateContext(window);
-
-        if (glContext == null)
-        {
-            PerformExit();
-
-            throw new Exception("Failed to create GLContext");
-        }
-
-        sdlGlContext = new SdlGlContext(_sdl);
-
-        gl = GL.GetApi(sdlGlContext);
-
-        if (gl == null)
-            throw new Exception("Failed to get GL api");
-
-        // We are using opengl on this *window*
-        _sdl.GLMakeCurrent(window, glContext);
-    }
-
-    private void DoLoad()
-    {
-        Logger.Debug("Loading game in progress...");
-
-        if (ConfigManager.HasConsole)
-        {
-            Console.CancelKeyPress += (_, e) =>
-            {
-                e.Cancel = true;
-                RequestClose();
-            };
-        }
-
-        Root = new DrawableContainer(null!);
-
-        screens = new(Root);
-
-        Root.Add(screens);
-
-        Dependencies.Cache(screens);
-        DependencyContainer.AutoInject(Game);
-
-        Root.load();
-
-        RegisterEvents();
-
-        Game.begin();
-    }
-
-    private DrawableContainer Root = null!;
-    protected void DoUpdate()
-    {
-        if (Root == null)
-            return;
-
-        if (screens.Empty())
-            isRunning = false;
-
-        // if (window.WindowState != WindowState.Minimized)
-        //     Root.Size = new Vector2D<float>(window.Size.X, window.Size.Y);
-
-        Root.UpdateSubTree();
-        // Root.UpdateSubTreeMasking(Root, Root.ScreenSpaceDrawQuad.AABBFloat);
-
-        // using (var buffer = DrawRoots.GetForWrite())
-        //     buffer.Object = Root.GenerateDrawNodeSubtree(buffer.Index, false);
-    }
-
-    // private DrawableContainer DrawRoot = null!;
-
-    private bool doFrontToBackPass = false;
-    private bool clearOnRender = false;
-
-    protected void DoRender()
-    {
-        gl.Clear((uint)ClearBufferMask.ColorBufferBit | (uint)ClearBufferMask.DepthBufferBit);
-
-        if (clearOnRender)
-            _sdl.RenderClear(renderer);
-
-        if (doFrontToBackPass)
-        {
-            // TODO: Front pass
-            // buffer.Object.DrawOpaqueInteriorSubTree(Renderer, depthValue);
-        }
-
-        // TODO
-        // Do render
-
-<<<<<<< HEAD
-=======
-
-        // private Image<Rgba32> fpsText = new Image<Rgba32>(128, 128);
-        // private Font font = SystemFonts.CreateFont("Consolas", 22);
-
-        // gl.BindVertexArray(_vao);
-        // gl.VertexAttribPointer(0, 3, VertexAttribPointerType.Float, false, 5 * sizeof(float), (void*)0);
-        // gl.EnableVertexAttribArray(0);
-        // gl.VertexAttribPointer(1, 2, VertexAttribPointerType.Float, false, 5 * sizeof(float), (void*)(3 * sizeof(float)));
-        // gl.EnableVertexAttribArray(1);
-
-        // gl.UseProgram(shaderProgram);
-
-        // int textureLocation = gl.GetUniformLocation(shaderProgram, "texture1");
-
-        // gl.Uniform1(textureLocation, 0);
-
-        // uint textureId = gl.GenTexture();
-
-        // gl.ActiveTexture(TextureUnit.Texture0);
-        // gl.BindTexture(GLEnum.Texture2D, textureId);
-
-        // fpsText.ProcessPixelRows(accessor => 
-        // {
-        //     for (int y = 0; y < fpsText.Height; y++)
-        //     {
-        //         fixed (void* data = accessor.GetRowSpan(y))
-        //         {
-        //             gl.TexSubImage2D(GLEnum.Texture2D, 0, 0, y, (uint)accessor.Width, 1, PixelFormat.Rgba, PixelType.UnsignedByte, data);
-
-        //             // gl.TexImage2D(GLEnum.Texture2D, 0, (int)InternalFormat.Rgba, (uint)accessor.Width, 1, PixelFormat.Rgba, PixelType.UnsignedByte, data);
-        //         }
-        //     }
-        // });
-
-        // gl.Enable(EnableCap.Texture2D);
-
-        // gl.DrawElements(PrimitiveType.Triangles, 6, DrawElementsType.UnsignedInt, (void*)0);
-
->>>>>>> 073a15f3
-        _sdl.GLSwapWindow(window);
-    }
-
-    protected void UpdateFps(double delta)
-    {
-        count_time += delta;
-        count_frame++;
-
-        if (count_time < 1)
-            return;
-
-<<<<<<< HEAD
-        if (ConfigManager.HasConsole)
-=======
-        // fpsText.Mutate(x => x.Clear(Color.Transparent));
-        // fpsText.Mutate(x => x.DrawText($"{ActualFPS:F2}fps", font, Color.White, new PointF(0, 0)));
-
-        if (ConfigManager.HasConsole && ConfigManager.DebugMode)
->>>>>>> 073a15f3
-            Logger.Write($"FPS: {ActualFPS:F2}\r", true);
-
-        ActualFPS = count_frame / count_time;
-
-        count_frame = 0;
-        count_time = 0;
-    }
-
-    public void PerformExit()
-    {
-        sw.Stop();
-
-        // This helps HeadlessGameHost to stop
-        if (_sdl != null)
-        {
-            _sdl.GLDeleteContext(glContext);
-            _sdl.DestroyRenderer(renderer);
-            _sdl.DestroyWindow(window);
-        }
-
-        if (ConfigManager.HasConsole)
-        {
-            Console.CursorVisible = true;
-
-            Console.ResetColor();
-        }
-    }
-}
+using System.Reflection;
+using System.Runtime;
+using DanmakuEngine.Arguments;
+using DanmakuEngine.Configuration;
+using DanmakuEngine.Dependency;
+using DanmakuEngine.Games;
+using DanmakuEngine.Games.Screens;
+using DanmakuEngine.Graphics;
+using DanmakuEngine.Input;
+using DanmakuEngine.Logging;
+using DanmakuEngine.Timing;
+using Silk.NET.Maths;
+using Silk.NET.SDL;
+using Silk.NET.OpenGL;
+using SixLabors.Fonts;
+using SixLabors.ImageSharp;
+using SixLabors.ImageSharp.PixelFormats;
+using SixLabors.ImageSharp.Drawing.Processing;
+using PixelFormat = Silk.NET.OpenGL.PixelFormat;
+using PixelType = Silk.NET.OpenGL.PixelType;
+using SixLabors.ImageSharp.Advanced;
+using System.Runtime.CompilerServices;
+using System.Runtime.InteropServices;
+using SixLabors.ImageSharp.Memory;
+using Color = SixLabors.ImageSharp.Color;
+
+
+namespace DanmakuEngine.Engine;
+
+public partial class GameHost : Time, IDisposable
+{
+    private static GameHost _instance = null!;
+
+    private Sdl _sdl = null!;
+
+    public Game Game { get; private set; } = null!;
+
+    public ConfigManager ConfigManager { get; private set; } = null!;
+
+    public InputManager InputManager { get; private set; } = null!;
+
+    public DependencyContainer Dependencies { get; private set; } = DependencyContainer.Instance;
+
+    private ScreenStack screens = null!;
+
+    public void Run(Game game)
+    {
+        SetUpDependency();
+
+        this.Game = game;
+
+        Dependencies.Cache(Game);
+
+        SetUpConsole();
+
+        LoadConfig();
+
+        GCSettings.LatencyMode = GCLatencyMode.SustainedLowLatency;
+
+        SetUpSdl();
+
+        SetUpWindowAndRenderer();
+
+        RunUntilExit();
+    }
+
+    protected virtual void SetUpConsole()
+    {
+        if (ConfigManager.HasConsole)
+            Console.CursorVisible = false;
+    }
+
+    private void SetUpDependency()
+    {
+        Dependencies.Cache(this);
+
+        Dependencies.Cache((Time)this);
+    }
+
+    private void LoadConfig()
+    {
+        ConfigManager = new ConfigManager();
+        Dependencies.Cache(ConfigManager);
+
+        using var argParser = new ArgumentParser(new ParamTemplate());
+        using var argProvider = argParser.CreateArgumentProvider();
+
+        ConfigManager.LoadFromArguments(argProvider);
+
+        doFrontToBackPass = ConfigManager.DebugMode;
+        clearOnRender = ConfigManager.ClearScreen;
+        UpdateFrequency = ConfigManager.FpsUpdateFrequency;
+
+        DependencyContainer.AutoInject(Logger.GetLogger());
+    }
+    public virtual void SetUpSdl()
+    {
+        _sdl = Sdl.GetApi();
+
+        _sdl.GLSetAttribute(GLattr.RedSize, 8);
+        _sdl.GLSetAttribute(GLattr.GreenSize, 8);
+        _sdl.GLSetAttribute(GLattr.BlueSize, 8);
+        _sdl.GLSetAttribute(GLattr.AccumAlphaSize, 0);
+        _sdl.GLSetAttribute(GLattr.DepthSize, 16);
+        _sdl.GLSetAttribute(GLattr.StencilSize, 8);
+    }
+
+    public WindowFlags GenerateWindowFlags(bool FullScreen = false, bool exclusive = true, bool resiable = false, bool allowHighDpi = true, bool alwaysOnTop = false)
+    {
+        var flags = WindowFlags.Opengl;
+
+        if (FullScreen)
+        {
+            if (exclusive)
+                flags |= WindowFlags.Fullscreen;
+            else
+                flags |= WindowFlags.FullscreenDesktop;
+        }
+
+        if (allowHighDpi)
+            flags |= WindowFlags.AllowHighdpi;
+
+        if (resiable)
+            flags |= WindowFlags.Resizable;
+
+        if (alwaysOnTop)
+            flags |= WindowFlags.AlwaysOnTop;
+
+        // TODO: Add argument for this
+        // This restricts the mouse to the window
+        // flags |= WindowFlags.InputGrabbed;
+
+        flags |= WindowFlags.InputFocus;
+
+        flags |= WindowFlags.MouseCapture;
+        flags |= WindowFlags.MouseFocus;
+
+        flags |= WindowFlags.Opengl;
+
+        return flags;
+    }
+
+    public RendererFlags GetRendererFlags(bool accelerated = true, bool Vsync = true, bool targettexture = false)
+    {
+        var flags = accelerated ? RendererFlags.Accelerated : RendererFlags.Software;
+
+        if (Vsync)
+            flags |= RendererFlags.Presentvsync;
+
+        if (targettexture)
+            flags |= RendererFlags.Targettexture;
+
+        return flags;
+    }
+
+    private string GetWindowTitle()
+    {
+        var ver = Assembly.GetExecutingAssembly().GetName().Version;
+        var name = Game.Name;
+
+        if (ConfigManager.DebugBuild)
+            return name + $" - dev {ver}";
+
+        return name + $" - ver {ver}";
+    }
+
+    public GameHost()
+    {
+        if (_instance != null)
+            throw new InvalidOperationException("Can NOT create multiple GameHost instance");
+    }
+
+    public void Dispose()
+    {
+        Dispose(true);
+        GC.SuppressFinalize(this);
+    }
+
+    protected virtual void Dispose(bool disposing)
+    {
+        if (!disposing)
+            return;
+
+        // TODO: dispose managed state (managed objects)
+        PerformExit();
+    }
+}
+
+// This is splited to do some unsafe job
+public unsafe partial class GameHost
+{
+    public Window* window { get; private set; }
+
+    public Surface* windowSurface { get; private set; }
+
+    public Renderer* renderer { get; private set; }
+
+    public void* glContext { get; private set; }
+
+    public SdlGlContext sdlGlContext { get; private set; } = null!;
+
+    public GL gl { get; private set; } = null!;
+
+    public virtual void RegisterEvents()
+    {
+        windowManager = new WindowManager(*window);
+
+        InputManager = new InputManager();
+
+        Dependencies.Cache(InputManager);
+
+        InputManager.RegisterHandlers(this);
+
+        windowManager.WindowSizeChanged += Coordinate.OnResized;
+    }
+
+    public virtual unsafe void SetUpWindowAndRenderer()
+    {
+        // TODO: load form comfig manager
+        var size = new Vector2D<int>(640, 480);
+
+        var windowFlag = GenerateWindowFlags(FullScreen: ConfigManager.FullScreen,
+                                             exclusive: ConfigManager.Exclusive,
+                                             resiable: false,
+                                             allowHighDpi: true,
+                                             alwaysOnTop: false);
+
+        string title = GetWindowTitle();
+
+        window = _sdl.CreateWindow(title,
+            (int)Sdl.WindowposUndefinedMask, (int)Sdl.WindowposUndefinedMask,
+            size.X, size.Y,
+            (uint)windowFlag);
+
+        Logger.Debug($"Display mode: {ConfigManager.RefreshRate}Hz");
+
+        DisplayMode deisplayMode = new DisplayMode(null, size.X, size.Y, ConfigManager.RefreshRate, null);
+
+        _sdl.SetWindowDisplayMode(window, deisplayMode);
+
+        var rendererFlag = GetRendererFlags(accelerated: true,
+                                            Vsync: ConfigManager.Vsync,
+                                            targettexture: false);
+
+        // set the default value
+        Coordinate.OnResized(size.X, size.Y);
+
+        // we dont use sdl render api anymore
+        renderer = _sdl.CreateRenderer(window, -1, (uint)rendererFlag);
+
+        initlizeOpenGL();
+
+        if (!ConfigManager.Vsync)
+            _sdl.GLSetSwapInterval(0);
+        else
+            _sdl.GLSetSwapInterval(1);
+    }
+
+    private void initlizeOpenGL()
+    {
+        windowSurface = _sdl.GetWindowSurface(window);
+
+        _sdl.GLSetAttribute(GLattr.ContextProfileMask, (int)GLprofile.Core);
+
+        // Minimum OpenGL version for core profile:
+        _sdl.GLSetAttribute(GLattr.ContextMajorVersion, 3);
+        _sdl.GLSetAttribute(GLattr.ContextMinorVersion, 2);
+
+        glContext = _sdl.GLCreateContext(window);
+
+        if (glContext == null)
+        {
+            PerformExit();
+
+            throw new Exception("Failed to create GLContext");
+        }
+
+        sdlGlContext = new SdlGlContext(_sdl);
+
+        gl = GL.GetApi(sdlGlContext);
+
+        if (gl == null)
+            throw new Exception("Failed to get GL api");
+
+        // We are using opengl on this *window*
+        _sdl.GLMakeCurrent(window, glContext);
+    }
+
+    private void DoLoad()
+    {
+        Logger.Debug("Loading game in progress...");
+
+        if (ConfigManager.HasConsole)
+        {
+            Console.CancelKeyPress += (_, e) =>
+            {
+                e.Cancel = true;
+                RequestClose();
+            };
+        }
+
+        Root = new DrawableContainer(null!);
+
+        screens = new(Root);
+
+        Root.Add(screens);
+
+        Dependencies.Cache(screens);
+        DependencyContainer.AutoInject(Game);
+
+        Root.load();
+
+        RegisterEvents();
+
+        Game.begin();
+    }
+
+    private DrawableContainer Root = null!;
+    protected void DoUpdate()
+    {
+        if (Root == null)
+            return;
+
+        if (screens.Empty())
+            isRunning = false;
+
+        // if (window.WindowState != WindowState.Minimized)
+        //     Root.Size = new Vector2D<float>(window.Size.X, window.Size.Y);
+
+        Root.UpdateSubTree();
+        // Root.UpdateSubTreeMasking(Root, Root.ScreenSpaceDrawQuad.AABBFloat);
+
+        // using (var buffer = DrawRoots.GetForWrite())
+        //     buffer.Object = Root.GenerateDrawNodeSubtree(buffer.Index, false);
+    }
+
+    // private DrawableContainer DrawRoot = null!;
+
+    private bool doFrontToBackPass = false;
+    private bool clearOnRender = false;
+
+    protected void DoRender()
+    {
+        gl.Clear((uint)ClearBufferMask.ColorBufferBit | (uint)ClearBufferMask.DepthBufferBit);
+
+        if (clearOnRender)
+            _sdl.RenderClear(renderer);
+
+        if (doFrontToBackPass)
+        {
+            // TODO: Front pass
+            // buffer.Object.DrawOpaqueInteriorSubTree(Renderer, depthValue);
+        }
+
+        // TODO
+        // Do render
+
+
+        // private Image<Rgba32> fpsText = new Image<Rgba32>(128, 128);
+        // private Font font = SystemFonts.CreateFont("Consolas", 22);
+
+        // gl.BindVertexArray(_vao);
+        // gl.VertexAttribPointer(0, 3, VertexAttribPointerType.Float, false, 5 * sizeof(float), (void*)0);
+        // gl.EnableVertexAttribArray(0);
+        // gl.VertexAttribPointer(1, 2, VertexAttribPointerType.Float, false, 5 * sizeof(float), (void*)(3 * sizeof(float)));
+        // gl.EnableVertexAttribArray(1);
+
+        // gl.UseProgram(shaderProgram);
+
+        // int textureLocation = gl.GetUniformLocation(shaderProgram, "texture1");
+
+        // gl.Uniform1(textureLocation, 0);
+
+        // uint textureId = gl.GenTexture();
+
+        // gl.ActiveTexture(TextureUnit.Texture0);
+        // gl.BindTexture(GLEnum.Texture2D, textureId);
+
+        // fpsText.ProcessPixelRows(accessor => 
+        // {
+        //     for (int y = 0; y < fpsText.Height; y++)
+        //     {
+        //         fixed (void* data = accessor.GetRowSpan(y))
+        //         {
+        //             gl.TexSubImage2D(GLEnum.Texture2D, 0, 0, y, (uint)accessor.Width, 1, PixelFormat.Rgba, PixelType.UnsignedByte, data);
+
+        //             // gl.TexImage2D(GLEnum.Texture2D, 0, (int)InternalFormat.Rgba, (uint)accessor.Width, 1, PixelFormat.Rgba, PixelType.UnsignedByte, data);
+        //         }
+        //     }
+        // });
+
+        // gl.Enable(EnableCap.Texture2D);
+
+        // gl.DrawElements(PrimitiveType.Triangles, 6, DrawElementsType.UnsignedInt, (void*)0);
+
+        _sdl.GLSwapWindow(window);
+    }
+
+    protected void UpdateFps(double delta)
+    {
+        count_time += delta;
+        count_frame++;
+
+        if (count_time < 1)
+            return;
+
+        // fpsText.Mutate(x => x.Clear(Color.Transparent));
+        // fpsText.Mutate(x => x.DrawText($"{ActualFPS:F2}fps", font, Color.White, new PointF(0, 0)));
+
+        if (ConfigManager.HasConsole && ConfigManager.DebugMode)
+            Logger.Write($"FPS: {ActualFPS:F2}\r", true);
+
+        ActualFPS = count_frame / count_time;
+
+        count_frame = 0;
+        count_time = 0;
+    }
+
+    public void PerformExit()
+    {
+        sw.Stop();
+
+        // This helps HeadlessGameHost to stop
+        if (_sdl != null)
+        {
+            _sdl.GLDeleteContext(glContext);
+            _sdl.DestroyRenderer(renderer);
+            _sdl.DestroyWindow(window);
+        }
+
+        if (ConfigManager.HasConsole)
+        {
+            Console.CursorVisible = true;
+
+            Console.ResetColor();
+        }
+    }
+}
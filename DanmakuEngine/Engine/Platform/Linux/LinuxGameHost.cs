using System.Runtime.InteropServices;
using System.Runtime.Versioning;
using DanmakuEngine.Engine.Platform.Linux.X11;
<<<<<<< HEAD
using DanmakuEngine.Engine.SDLNative;
using DanmakuEngine.Extensions;
using DanmakuEngine.Logging;
using Silk.NET.SDL;

using SDL_DisplayMode = Silk.NET.SDL.DisplayMode;

=======
using DanmakuEngine.Logging;
using Silk.NET.SDL;

>>>>>>> fc6b6d7d
namespace DanmakuEngine.Engine.Platform.Linux;

public unsafe partial class LinuxGameHost : DesktopGameHost
{
<<<<<<< HEAD
    /// <summary>
    /// Free memory allocated on unmanaged side
    /// </summary>
    [SupportedOSPlatform("linux")]
    protected override void PostConfigureDisplayMode(IList<SDL_DisplayMode> modes)
    {
        modes.Where(m => m.Driverdata != null)
             .ForEach(m => Marshal.FreeHGlobal((IntPtr)m.Driverdata));
    }

    [SupportedOSPlatform("linux")]
    protected override IList<SDL_DisplayMode> GetDisplayModes(int display_index)
=======
    [SupportedOSPlatform("linux")]
    protected override IList<DisplayMode> GetDisplayModes(int display_index)
>>>>>>> fc6b6d7d
    {
        ArgumentOutOfRangeException
            .ThrowIfNegative(display_index, nameof(display_index));

        var sdl = SDL.Api;

        var display_count = sdl.GetNumVideoDisplays();

        ArgumentOutOfRangeException
            .ThrowIfGreaterThanOrEqual(display_index, display_count, nameof(display_index));

        var name = SDL.Api.GetDisplayNameS(0);

        // SDL requires all windows and all display modes use the same format
        // so we just copy the first display mode's format
        // see https://github.com/libsdl-org/SDL/blob/SDL2/src/video/x11/SDL_x11modes.c#L662-L667
<<<<<<< HEAD
        SDL_DisplayMode mode = default;
        sdl.GetDisplayMode(display_index, 0, ref mode);

        var modes = getDisplayModes(display_index == 0 ? null : name, mode.Format);

#if DEBUG
        base.GetDisplayModes(display_index);
#endif
        return modes;
    }

    private IList<SDL_DisplayMode> getDisplayModes(string? display_name, uint format)
=======
        DisplayMode mode = default;
        sdl.GetDisplayMode(display_index, 0, ref mode);

        return getDisplayModes(display_index == 0 ? null : name, mode.Format);
    }

    private IList<DisplayMode> getDisplayModes(string? display_name, uint format)
>>>>>>> fc6b6d7d
    {
        // in SDL2, they don't check if the DisplayMode we passed, 
        // so we can directly send our correct data without having to hack the SDL2's memory
        /* in SDL2/SDL_video.c:
            int SDL_SetWindowDisplayMode(SDL_Window *window, const SDL_DisplayMode *mode)
            {
                CHECK_WINDOW_MAGIC(window, -1);

                if (mode) {
                    window->fullscreen_mode = *mode;
                }
                // other code
            }
        */

        // as for driverdata, it's basically a pointer to <DisplayModeData> which contains the modeID.

<<<<<<< HEAD
        IList<SDL_DisplayMode> modes = [];
=======
        IList<DisplayMode> modes = [];
>>>>>>> fc6b6d7d

        using (var display = new X11Display(display_name))
        using (var screen = new X11Screen(display))
        {
            for (var i = 0; i < screen.Resources->noutput; i++)
            {
                var output_info = Xrandr.XRRGetOutputInfo(display, screen.Resources, screen.Resources->outputs[i]);
                if (output_info != null)
                {
                    if (output_info->connection == 1)
                        continue;

                    for (int j = 0; j < screen.Resources->nmode; j++)
                    {
<<<<<<< HEAD
                        var mode = new SDL_DisplayMode
                        {
                            Format = format,
                            Driverdata = (SDL_DisplayModeData*)Marshal.AllocHGlobal(sizeof(SDL_DisplayModeData)),
=======
                        var mode = new DisplayMode
                        {
                            Format = format,
                            Driverdata = (DisplayModeData*)Marshal.AllocHGlobal(sizeof(DisplayModeData))
>>>>>>> fc6b6d7d
                        };

                        if (!setXRandRModeInfo(display, screen, output_info->crtc,
                            output_info->modes[j], ref mode))
                        {
                            Marshal.FreeHGlobal((IntPtr)mode.Driverdata);
<<<<<<< HEAD
                            continue;
=======
>>>>>>> fc6b6d7d
                        }

                        modes.Add(mode);

<<<<<<< HEAD
                        Logger.Debug($"XRandR mode {(int)((SDL_DisplayModeData*)mode.Driverdata)->xrandr_mode}: {mode.W}x{mode.H}@{mode.RefreshRate}Hz");
=======
                        Logger.Debug($"XRandR mode {j + 1}: {mode.W}x{mode.H}@{mode.RefreshRate}Hz");
>>>>>>> fc6b6d7d
                    }
                }
                Xrandr.XRRFreeOutputInfo(output_info);
            }
        }

        return modes;
    }

    private static bool setXRandRModeInfo(X11Display display, X11Screen screen, ulong crtc,
<<<<<<< HEAD
                                  ulong modeID, ref SDL_DisplayMode mode)
=======
                                  ulong modeID, ref DisplayMode mode)
>>>>>>> fc6b6d7d
    {
        for (int i = 0; i < screen.Resources->nmode; i++)
        {
            XRRModeInfo* info = &screen.Resources->modes[i];

            if (info->id != modeID)
                continue;

            ushort rotation = 0;
            int scale_w = 0x10000, scale_h = 0x10000;

            XRRCrtcInfo* crtcinfo = Xrandr.XRRGetCrtcInfo(display, screen.Resources, crtc);
            if (crtcinfo != null)
            {
                rotation = crtcinfo->rotation;
                Xrandr.XRRFreeCrtcInfo(crtcinfo);
            }

            XRRCrtcTransformAttributes* attr;
            if (Xrandr.XRRGetCrtcTransform(display, crtc, &attr) != 0 && attr != null)
            {
                scale_w = attr->currentTransform.matrix[0][0];
                scale_h = attr->currentTransform.matrix[1][1];
                Xlib.XFree(attr);
            }

            if ((rotation & (XRANDR_ROTATION_LEFT | XRANDR_ROTATION_RIGHT)) != 0)
            {
                mode.W = (int)((info->height * scale_w + 0xffff) >> 16);
                mode.H = (int)((info->width * scale_h + 0xffff) >> 16);
            }
            else
            {
                mode.W = (int)((info->width * scale_w + 0xffff) >> 16);
                mode.H = (int)((info->height * scale_h + 0xffff) >> 16);
            }

            mode.RefreshRate = (int)Math.Round(calculateXRandRRefreshRate(info));
<<<<<<< HEAD

            ((SDL_DisplayModeData*)mode.Driverdata)->xrandr_mode = modeID;

            return true;
=======
            ((DisplayModeData*)mode.Driverdata)->xrandr_mode = modeID;
>>>>>>> fc6b6d7d
        }

        return false;
    }

#pragma warning disable IDE1006
    private const int RR_Interlace = 0x00000010;
    private const int RR_DoubleScan = 0x00000020;

    private const int XRANDR_ROTATION_LEFT = 1 << 1;
    private const int XRANDR_ROTATION_RIGHT = 1 << 3;
#pragma warning restore IDE1006

    private static float calculateXRandRRefreshRate(XRRModeInfo* info)
    {
        double vTotal = info->vTotal;

        if ((info->modeFlags & RR_DoubleScan) != 0)
        {
            /* doublescan doubles the number of lines */
            vTotal *= 2;
        }

        if ((info->modeFlags & RR_Interlace) != 0)
        {
            /* interlace splits the frame into two fields */
            /* the field rate is what is typically reported by monitors */
            vTotal /= 2;
        }

        if (info->hTotal == 0 || vTotal == 0)
            return 0.0f;

        return (float)(100 * (long)info->dotClock / (info->hTotal * vTotal) / 100.0f);
    }
}<|MERGE_RESOLUTION|>--- conflicted
+++ resolved
@@ -1,24 +1,16 @@
 using System.Runtime.InteropServices;
 using System.Runtime.Versioning;
 using DanmakuEngine.Engine.Platform.Linux.X11;
-<<<<<<< HEAD
 using DanmakuEngine.Engine.SDLNative;
 using DanmakuEngine.Extensions;
 using DanmakuEngine.Logging;
-using Silk.NET.SDL;
 
 using SDL_DisplayMode = Silk.NET.SDL.DisplayMode;
 
-=======
-using DanmakuEngine.Logging;
-using Silk.NET.SDL;
-
->>>>>>> fc6b6d7d
 namespace DanmakuEngine.Engine.Platform.Linux;
 
 public unsafe partial class LinuxGameHost : DesktopGameHost
 {
-<<<<<<< HEAD
     /// <summary>
     /// Free memory allocated on unmanaged side
     /// </summary>
@@ -31,10 +23,6 @@
 
     [SupportedOSPlatform("linux")]
     protected override IList<SDL_DisplayMode> GetDisplayModes(int display_index)
-=======
-    [SupportedOSPlatform("linux")]
-    protected override IList<DisplayMode> GetDisplayModes(int display_index)
->>>>>>> fc6b6d7d
     {
         ArgumentOutOfRangeException
             .ThrowIfNegative(display_index, nameof(display_index));
@@ -51,7 +39,6 @@
         // SDL requires all windows and all display modes use the same format
         // so we just copy the first display mode's format
         // see https://github.com/libsdl-org/SDL/blob/SDL2/src/video/x11/SDL_x11modes.c#L662-L667
-<<<<<<< HEAD
         SDL_DisplayMode mode = default;
         sdl.GetDisplayMode(display_index, 0, ref mode);
 
@@ -64,15 +51,6 @@
     }
 
     private IList<SDL_DisplayMode> getDisplayModes(string? display_name, uint format)
-=======
-        DisplayMode mode = default;
-        sdl.GetDisplayMode(display_index, 0, ref mode);
-
-        return getDisplayModes(display_index == 0 ? null : name, mode.Format);
-    }
-
-    private IList<DisplayMode> getDisplayModes(string? display_name, uint format)
->>>>>>> fc6b6d7d
     {
         // in SDL2, they don't check if the DisplayMode we passed, 
         // so we can directly send our correct data without having to hack the SDL2's memory
@@ -90,11 +68,7 @@
 
         // as for driverdata, it's basically a pointer to <DisplayModeData> which contains the modeID.
 
-<<<<<<< HEAD
         IList<SDL_DisplayMode> modes = [];
-=======
-        IList<DisplayMode> modes = [];
->>>>>>> fc6b6d7d
 
         using (var display = new X11Display(display_name))
         using (var screen = new X11Screen(display))
@@ -109,36 +83,22 @@
 
                     for (int j = 0; j < screen.Resources->nmode; j++)
                     {
-<<<<<<< HEAD
                         var mode = new SDL_DisplayMode
                         {
                             Format = format,
                             Driverdata = (SDL_DisplayModeData*)Marshal.AllocHGlobal(sizeof(SDL_DisplayModeData)),
-=======
-                        var mode = new DisplayMode
-                        {
-                            Format = format,
-                            Driverdata = (DisplayModeData*)Marshal.AllocHGlobal(sizeof(DisplayModeData))
->>>>>>> fc6b6d7d
                         };
 
                         if (!setXRandRModeInfo(display, screen, output_info->crtc,
                             output_info->modes[j], ref mode))
                         {
                             Marshal.FreeHGlobal((IntPtr)mode.Driverdata);
-<<<<<<< HEAD
                             continue;
-=======
->>>>>>> fc6b6d7d
                         }
 
                         modes.Add(mode);
 
-<<<<<<< HEAD
-                        Logger.Debug($"XRandR mode {(int)((SDL_DisplayModeData*)mode.Driverdata)->xrandr_mode}: {mode.W}x{mode.H}@{mode.RefreshRate}Hz");
-=======
                         Logger.Debug($"XRandR mode {j + 1}: {mode.W}x{mode.H}@{mode.RefreshRate}Hz");
->>>>>>> fc6b6d7d
                     }
                 }
                 Xrandr.XRRFreeOutputInfo(output_info);
@@ -149,11 +109,7 @@
     }
 
     private static bool setXRandRModeInfo(X11Display display, X11Screen screen, ulong crtc,
-<<<<<<< HEAD
                                   ulong modeID, ref SDL_DisplayMode mode)
-=======
-                                  ulong modeID, ref DisplayMode mode)
->>>>>>> fc6b6d7d
     {
         for (int i = 0; i < screen.Resources->nmode; i++)
         {
@@ -192,14 +148,10 @@
             }
 
             mode.RefreshRate = (int)Math.Round(calculateXRandRRefreshRate(info));
-<<<<<<< HEAD
 
             ((SDL_DisplayModeData*)mode.Driverdata)->xrandr_mode = modeID;
 
             return true;
-=======
-            ((DisplayModeData*)mode.Driverdata)->xrandr_mode = modeID;
->>>>>>> fc6b6d7d
         }
 
         return false;
